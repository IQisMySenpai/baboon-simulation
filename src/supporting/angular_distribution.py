import numpy as np

<<<<<<< HEAD

def angular_distribution(points, sigmas, resolution=1000):
=======
def angular_distribution(angles, sigmas, resolution=1000):
    """
    Calculates a smooth angular probability distribution over [0, 2π),
    based on a set of directional "preferences" modeled as wrapped Gaussians.

    Parameters:
    :param angles: list or array of mean angles (in radians) representing the preferred directions of other entities.
    :param sigmas: list or array of standard deviations for each angle, representing directional uncertainty.
    :param resolution: number of points in the angle grid for evaluating the distribution (default: 1000)

    :return: tuple (theta_grid, probs) array of angle values in [0, 2π) used for evaluating the probability distribution,
    normalized probability density values corresponding to each angle in theta_grid.
    """

    # Create a grid of angles from 0 to 2π for evaluating the distribution
>>>>>>> f61539b2
    theta_grid = np.linspace(0, 2 * np.pi, resolution)

    # Initialize the probability array with zeros
    probs = np.zeros_like(theta_grid)

    # For each directional preference (mu) and uncertainty (sigma)
    for mu, sigma in zip(angles, sigmas):
        # Wrap the Gaussian distribution to account for the circular nature of angles
        # Since the normal distribution isn't periodic, we approximate the wrapped effect
        # by summing over multiple shifted copies (3 in each direction is a good approximation)
        for k in range(-3, 4):
            # Add the contribution of this wrapped Gaussian to the total distribution
            wrapped_shift = theta_grid - mu + 2*np.pi*k
            probs += np.exp(-0.5 * (wrapped_shift / sigma)**2)

    # Normalize the probability distribution so that the total area under the curve is 1
    # This ensures it's a valid probability density function
    probs /= np.trapz(probs, theta_grid)

    return theta_grid, probs


<<<<<<< HEAD
def sample_from_distribution(rng, theta_grid, probs, n_samples=1):
=======
def sample_from_distribution(theta_grid, probs, n_samples=1):
    """
    Samples angle values from a given angular probability distribution.

    :param theta_grid: array of angles [0, 2π) corresponding to the probability density values.
    :param  probs: array of normalized probability values (same size as theta_grid).
    :param n_samples: number of samples to draw from the distribution.

    :return: array of sampled angle values from the input distribution.
    """

    # Compute the cumulative distribution function (CDF) from the probability density
>>>>>>> f61539b2
    cdf = np.cumsum(probs)
    cdf /= cdf[-1]  # Normalize the CDF to go from 0 to 1

<<<<<<< HEAD
    # Uniform samples and interpolation
    random_vals = rng.random(n_samples)
=======
    # Generate uniform random samples and use the CDF to map them to angle values
    random_vals = np.random.rand(n_samples)
>>>>>>> f61539b2
    sampled_thetas = np.interp(random_vals, cdf, theta_grid)

    return sampled_thetas<|MERGE_RESOLUTION|>--- conflicted
+++ resolved
@@ -1,9 +1,6 @@
 import numpy as np
 
-<<<<<<< HEAD
 
-def angular_distribution(points, sigmas, resolution=1000):
-=======
 def angular_distribution(angles, sigmas, resolution=1000):
     """
     Calculates a smooth angular probability distribution over [0, 2π),
@@ -19,7 +16,6 @@
     """
 
     # Create a grid of angles from 0 to 2π for evaluating the distribution
->>>>>>> f61539b2
     theta_grid = np.linspace(0, 2 * np.pi, resolution)
 
     # Initialize the probability array with zeros
@@ -42,9 +38,6 @@
     return theta_grid, probs
 
 
-<<<<<<< HEAD
-def sample_from_distribution(rng, theta_grid, probs, n_samples=1):
-=======
 def sample_from_distribution(theta_grid, probs, n_samples=1):
     """
     Samples angle values from a given angular probability distribution.
@@ -57,17 +50,11 @@
     """
 
     # Compute the cumulative distribution function (CDF) from the probability density
->>>>>>> f61539b2
     cdf = np.cumsum(probs)
     cdf /= cdf[-1]  # Normalize the CDF to go from 0 to 1
 
-<<<<<<< HEAD
-    # Uniform samples and interpolation
-    random_vals = rng.random(n_samples)
-=======
     # Generate uniform random samples and use the CDF to map them to angle values
     random_vals = np.random.rand(n_samples)
->>>>>>> f61539b2
     sampled_thetas = np.interp(random_vals, cdf, theta_grid)
 
     return sampled_thetas